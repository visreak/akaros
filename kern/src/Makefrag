--- conflicted
+++ resolved
@@ -59,21 +59,16 @@
                  $(KERN_SRC_DIR)/kdebug.c \
                  $(KERN_SRC_DIR)/ucq.c \
                  $(KERN_SRC_DIR)/console.c \
-<<<<<<< HEAD
                  $(KERN_SRC_DIR)/trap.c \
-                 $(KERN_SRC_DIR)/arsc.c
-=======
                  $(KERN_SRC_DIR)/socket.c \
-                 $(KERN_SRC_DIR)/arsc.c \
                  $(KERN_SRC_DIR)/net/udp.c \
                  $(KERN_SRC_DIR)/net/tcp.c \
                  $(KERN_SRC_DIR)/net/ip.c \
                  $(KERN_SRC_DIR)/net/pbuf.c \
                  $(KERN_SRC_DIR)/net/tcp_out.c \
                  $(KERN_SRC_DIR)/net/tcp_in.c \
-                 $(KERN_SRC_DIR)/net/timers.c
-
->>>>>>> a50d6e05
+                 $(KERN_SRC_DIR)/net/timers.c \
+                 $(KERN_SRC_DIR)/arsc.c
 
 # Only build files if they exist.
 KERN_SRCFILES := $(wildcard $(KERN_SRCFILES))
