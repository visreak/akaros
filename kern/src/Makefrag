--- conflicted
+++ resolved
@@ -36,31 +36,21 @@
 KERN_SRCFILES := $(wildcard $(KERN_SRCFILES))
 
 KERN_APPFILES := \
-                    $(USER_APPS_ROSLIB_DIR)/proctests \
-                    $(USER_APPS_ROSLIB_DIR)/fptest \
-                    $(USER_APPS_ROSLIB_DIR)/null \
-<<<<<<< HEAD
-                    $(USER_APPS_ROSLIB_DIR)/hello \
-                    $(USER_APPS_ROSLIB_DIR)/spawn \
-                    $(USER_APPS_PARLIB_DIR)/channel_test_client \
-                    $(USER_APPS_PARLIB_DIR)/channel_test_server \
-                    $(USER_APPS_ROSLIB_DIR)/measurements
-#                    $(USER_APPS_PARLIB_DIR)/draw_nanwan
-#                    $(USER_APPS_PARLIB_DIR)/open_read \
-#                    $(USER_APPS_PARLIB_DIR)/hello
-=======
-                    $(USER_APPS_ROSLIB_DIR)/hello
+                 $(USER_APPS_ROSLIB_DIR)/proctests \
+                 $(USER_APPS_ROSLIB_DIR)/fptest \
+                 $(USER_APPS_ROSLIB_DIR)/null \
+                 $(USER_APPS_ROSLIB_DIR)/spawn \
+                 $(USER_APPS_ROSLIB_DIR)/hello
 
 ifeq ($(TARGET_ARCH),i386)
 	KERN_APPFILES += \
-	                    $(USER_APPS_PARLIB_DIR)/channel_test_client \
-	                    $(USER_APPS_PARLIB_DIR)/channel_test_server \
-	                    $(USER_APPS_ROSLIB_DIR)/measurements
-	#                    $(USER_APPS_PARLIB_DIR)/draw_nanwan
-	#                    $(USER_APPS_PARLIB_DIR)/open_read \
-	#                    $(USER_APPS_PARLIB_DIR)/hello
+	                 $(USER_APPS_PARLIB_DIR)/channel_test_client \
+	                 $(USER_APPS_PARLIB_DIR)/channel_test_server \
+	                 $(USER_APPS_ROSLIB_DIR)/measurements
+#	                 $(USER_APPS_PARLIB_DIR)/draw_nanwan \
+#	                 $(USER_APPS_PARLIB_DIR)/open_read \
+#	                 $(USER_APPS_PARLIB_DIR)/hello
 endif
->>>>>>> e5370cc1
 
 KERN_LDFLAGS   := $(KERN_LDFLAGS) -L$(OBJDIR)/$(KERN_DIR) \
                   -T $(ARCH_DIR)/$(TARGET_ARCH)/kernel.ld
@@ -92,7 +82,6 @@
 	$(V)$(CC) $(KERN_CFLAGS) -c -o $@ $<
 
 $(OBJDIR)/$(KERN_DIR)/kernel: $(KERN_LDDEPENDS)
-	echo $(KERN_SRCFILES)
 	@echo + ld [KERN] $@
 	$(V)$(LD) -o $@ $(KERN_LDFLAGS) $(KERN_OBJFILES) $(KERN_LDLIBS) \
 	                $(KERN_GCC_LIB) -b binary $(KERN_APPFILES)
