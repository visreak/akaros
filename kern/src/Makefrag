--- conflicted
+++ resolved
@@ -15,23 +15,14 @@
                  $(KERN_SRC_DIR)/init.c \
                  $(KERN_SRC_DIR)/monitor.c \
                  $(KERN_SRC_DIR)/printf.c \
-<<<<<<< HEAD
                  $(KERN_SRC_DIR)/trap.c \
                  $(KERN_SRC_DIR)/trapentry.S \
                  $(KERN_SRC_DIR)/sched.c \
-                 $(KERN_SRC_DIR)/syscall.c \
                  $(KERN_SRC_DIR)/kdebug.c \
                  $(KERN_SRC_DIR)/apic.c \
-                 $(KERN_SRC_DIR)/testing.c \
-                 $(KERN_SRC_DIR)/workqueue.c \
-                 $(KERN_SRC_DIR)/manager.c \
                  $(KERN_SRC_DIR)/mptables.c \
                  $(KERN_SRC_DIR)/pci.c \
                  $(KERN_SRC_DIR)/ioapic.c \
-                 $(KERN_SRC_DIR)/atomic.c \
-                 $(KERN_SRC_DIR)/smp.c \
-=======
->>>>>>> 4f676355
                  $(KERN_SRC_DIR)/printfmt.c \
                  $(KERN_SRC_DIR)/smp.c \
                  $(KERN_SRC_DIR)/multiboot.c \
@@ -45,11 +36,8 @@
                  $(KERN_SRC_DIR)/syscall.c \
                  $(KERN_SRC_DIR)/timer.c \
                  $(KERN_SRC_DIR)/kmalloc.c \
-<<<<<<< HEAD
-                 $(KERN_SRC_DIR)/rl8168.c
-=======
+                 $(KERN_SRC_DIR)/rl8168.c \
                  $(KERN_SRC_DIR)/testing.c
->>>>>>> 4f676355
 
 # Only build files if they exist.
 KERN_SRCFILES := $(wildcard $(KERN_SRCFILES))
@@ -59,13 +47,9 @@
                     $(USER_APPS_ROSLIB_DIR)/fptest \
                     $(USER_APPS_ROSLIB_DIR)/null \
                     $(USER_APPS_ROSLIB_DIR)/hello \
-<<<<<<< HEAD
                     $(USER_APPS_PARLIB_DIR)/draw_nanwan_standalone \
-                    $(USER_APPS_ROSLIB_DIR)/proctests \
-=======
                     $(USER_APPS_PARLIB_DIR)/channel_test_client \
                     $(USER_APPS_PARLIB_DIR)/channel_test_server \
->>>>>>> 4f676355
                     $(USER_APPS_ROSLIB_DIR)/measurements
 #                    $(USER_APPS_PARLIB_DIR)/draw_nanwan
 #                    $(USER_APPS_PARLIB_DIR)/open_read \
