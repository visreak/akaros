--- conflicted
+++ resolved
@@ -354,15 +354,13 @@
 }
 
 static ssize_t sys_exec(env_t* e, void *DANGEROUS binary_buf, size_t len,
-                        void*DANGEROUS arg, void*DANGEROUS env)
+                        procinfo_t*DANGEROUS procinfo)
 {
 	// TODO: right now we only support exec for single-core processes
 	if(e->state != PROC_RUNNING_S)
 		return -1;
 
-	if(memcpy_from_user(e,e->env_procinfo->argv_buf,arg,PROCINFO_MAX_ARGV_SIZE))
-		return -1;
-	if(memcpy_from_user(e,e->env_procinfo->env_buf,env,PROCINFO_MAX_ENV_SIZE))
+	if(memcpy_from_user(e,e->env_procinfo,procinfo,sizeof(*procinfo)))
 		return -1;
 
 	void* binary = kmalloc(len,0);
@@ -374,9 +372,11 @@
 		return -1;
 	}
 
-	// TODO: this breaks with mmap
-	env_segment_free(e,0,(intptr_t)e->heap_top);
-	env_segment_free(e,(void*)USTACKBOT,USTACKTOP-USTACKBOT);
+	// TODO: this is slow but correct.
+	// don't skip any va's so exec behaves right
+	env_segment_free(e,0,USTACKTOP);
+	//env_segment_free(e,0,ROUNDUP((intptr_t)e->heap_top,PGSIZE));
+	//env_segment_free(e,(void*)USTACKBOT,USTACKTOP-USTACKBOT);
 
 	proc_init_trapframe(current_tf,0);
 	env_load_icode(e,NULL,binary,len);
@@ -429,41 +429,7 @@
 	return -1;
 }
 
-<<<<<<< HEAD
-static ssize_t sys_exec(env_t* e, void *DANGEROUS binary_buf, size_t len,
-                        procinfo_t*DANGEROUS procinfo)
-{
-	// TODO: right now we only support exec for single-core processes
-	if(e->state != PROC_RUNNING_S)
-		return -1;
-
-	if(memcpy_from_user(e,e->env_procinfo,procinfo,sizeof(*procinfo)))
-		return -1;
-
-	void* binary = kmalloc(len,0);
-	if(binary == NULL)
-		return -1;
-	if(memcpy_from_user(e,binary,binary_buf,len))
-	{
-		kfree(binary);
-		return -1;
-	}
-
-	// TODO: this is slow but correct.
-	// don't skip any va's so exec behaves right
-	env_segment_free(e,0,USTACKTOP);
-	//env_segment_free(e,0,ROUNDUP((intptr_t)e->heap_top,PGSIZE));
-	//env_segment_free(e,(void*)USTACKBOT,USTACKTOP-USTACKBOT);
-
-	proc_init_trapframe(current_tf,0);
-	env_load_icode(e,NULL,binary,len);
-
-	kfree(binary);
-	return 0;
-}
-=======
 /************** Memory Management Syscalls **************/
->>>>>>> 015faf90
 
 static void *sys_mmap(struct proc* p, uintreg_t a1, uintreg_t a2, uintreg_t a3,
                       uintreg_t* a456)
@@ -631,10 +597,6 @@
 		if (len == 0)
 			return 0;
 
-<<<<<<< HEAD
-	if((addr < p->heap_bottom) || (addr >= (void*)UMMAP_START))
-		goto out;
-=======
 		char *COUNT(len) _buf = user_mem_assert(e, buf, len, PTE_U);
 		int total_sent = 0;
 		int just_sent = 0;
@@ -643,7 +605,6 @@
 			cur_packet_len = ((len - total_sent) > MAX_PACKET_DATA) ? MAX_PACKET_DATA : (len - total_sent);
 			char* wrap_buffer = packet_wrap(_buf + total_sent, cur_packet_len);
 			just_sent = send_frame(wrap_buffer, cur_packet_len + PACKET_HEADER_SIZE);
->>>>>>> 015faf90
 
 			if (just_sent < 0)
 				return 0; // This should be an error code of its own
