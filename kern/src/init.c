/* See COPYRIGHT for copyright information. */

#ifdef __DEPUTY__
#pragma nodeputy
#endif

#ifdef __BSD_ON_CORE_0__
#include Everything For Free -- It just works!!
#else

#include <arch/arch.h>
#include <arch/console.h>
#include <multiboot.h>
#include <stab.h>
#include <smp.h>

#include <atomic.h>
#include <stdio.h>
#include <string.h>
#include <assert.h>
#include <monitor.h>
#include <pmap.h>
<<<<<<< HEAD
#include <process.h>
#include <trap.h>
=======
#include <env.h>
>>>>>>> 4f676355
#include <testing.h>
#include <syscall.h>
#include <kclock.h>
#include <manager.h>

void kernel_init(multiboot_info_t *mboot_info)
{
	extern char (BND(__this, end) edata)[], (SNT end)[];

	// Before doing anything else, complete the ELF loading process.
	// Clear the uninitialized global data (BSS) section of our program.
	// This ensures that all static/global variables start out zero.
	memset(edata, 0, end - edata);

	// Initialize the console.
	// Can't call cprintf until after we do this!
	cons_init();

	print_cpuinfo();

	multiboot_detect_memory((multiboot_info_t*)((uint32_t)mboot_info + KERNBASE));
	multiboot_print_memory_map((multiboot_info_t*)((uint32_t)mboot_info + KERNBASE));

	vm_init();

	page_init();
	page_check();

	env_init();

	idt_init();
	sysenter_init();
	timer_init();

	// this returns when all other cores are done and ready to receive IPIs
	smp_boot();
	test_smp_call_functions();
	test_checklists();
	test_barrier();
	test_print_info();
	/*
	test_lapic_status_bit();
	test_ipi_sending();
	test_pit();
	*/

	manager();
}

/*
 * Panic is called on unresolvable fatal errors.
 * It prints "panic: mesg", and then enters the kernel monitor.
 */
void _panic(const char *file, int line, const char *fmt,...)
{
	va_list ap;

	va_start(ap, fmt);
<<<<<<< HEAD
	cprintf("kernel panic at %s:%d, from core %d: ", file, line, coreid());
=======
	cprintf("kernel panic at %s:%d, from core %d: ", file, line, core_id());
>>>>>>> 4f676355
	vcprintf(fmt, ap);
	cprintf("\n");
	va_end(ap);

dead:
	/* break into the kernel monitor, if we're core 0 */
<<<<<<< HEAD
	if (coreid()) {
=======
	if (core_id()) {
>>>>>>> 4f676355
		smp_idle();
		panic("should never see me");
	}
	while (1)
		monitor(NULL);
}

/* like panic, but don't */
void _warn(const char *file, int line, const char *fmt,...)
{
	va_list ap;

	va_start(ap, fmt);
<<<<<<< HEAD
	cprintf("kernel warning at %s:%d, from core %d: ", file, line, coreid());
=======
	cprintf("kernel warning at %s:%d, from core %d: ", file, line, core_id());
>>>>>>> 4f676355
	vcprintf(fmt, ap);
	cprintf("\n");
	va_end(ap);
}

#endif //Everything For Free<|MERGE_RESOLUTION|>--- conflicted
+++ resolved
@@ -20,12 +20,8 @@
 #include <assert.h>
 #include <monitor.h>
 #include <pmap.h>
-<<<<<<< HEAD
 #include <process.h>
 #include <trap.h>
-=======
-#include <env.h>
->>>>>>> 4f676355
 #include <testing.h>
 #include <syscall.h>
 #include <kclock.h>
@@ -84,22 +80,14 @@
 	va_list ap;
 
 	va_start(ap, fmt);
-<<<<<<< HEAD
-	cprintf("kernel panic at %s:%d, from core %d: ", file, line, coreid());
-=======
 	cprintf("kernel panic at %s:%d, from core %d: ", file, line, core_id());
->>>>>>> 4f676355
 	vcprintf(fmt, ap);
 	cprintf("\n");
 	va_end(ap);
 
 dead:
 	/* break into the kernel monitor, if we're core 0 */
-<<<<<<< HEAD
-	if (coreid()) {
-=======
 	if (core_id()) {
->>>>>>> 4f676355
 		smp_idle();
 		panic("should never see me");
 	}
@@ -113,11 +101,7 @@
 	va_list ap;
 
 	va_start(ap, fmt);
-<<<<<<< HEAD
-	cprintf("kernel warning at %s:%d, from core %d: ", file, line, coreid());
-=======
 	cprintf("kernel warning at %s:%d, from core %d: ", file, line, core_id());
->>>>>>> 4f676355
 	vcprintf(fmt, ap);
 	cprintf("\n");
 	va_end(ap);
