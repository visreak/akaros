--- conflicted
+++ resolved
@@ -26,16 +26,11 @@
 #include <kclock.h>
 #include <manager.h>
 
-<<<<<<< HEAD
 #include <rl8168.h>
 #include <mptables.h>
 #include <pci.h>
 #include <arch/ioapic.h>
 
-static void print_cpuinfo(void);
-
-=======
->>>>>>> 4f676355
 void kernel_init(multiboot_info_t *mboot_info)
 {
 	extern char (BND(__this, end) edata)[], (SNT end)[];
@@ -64,7 +59,6 @@
 	idt_init();
 	sysenter_init();
 	timer_init();
-<<<<<<< HEAD
 	mptables_parse();
 	pci_init();
 	ioapic_init(); // MUST BE AFTER PCI/ISA INIT!
@@ -73,27 +67,19 @@
 	
 	nic_init();		
 	/*
-=======
 
 	// this returns when all other cores are done and ready to receive IPIs
 	smp_boot();
->>>>>>> 4f676355
 	test_smp_call_functions();
 	test_checklists();
 	test_barrier();
 	test_print_info();
-	/*
 	test_lapic_status_bit();
 	test_ipi_sending();
 	test_pit();
 	*/
-<<<<<<< HEAD
-	env_run(ENV_CREATE(parlib_matrix));	
-	//manager();
-=======
 
 	manager();
->>>>>>> 4f676355
 }
 
 /*
